# JOAT - Just One AI Tool

A multi-model conversation system that intelligently routes user queries to specialized AI models based on task type, maintaining conversation context for each model. Now with **local Ollama models** and a **beautiful desktop GUI**!

## Features

- **Intelligent Task Classification**: Automatically classifies user queries into different task types
- **Multi-Model Routing**: Routes queries to the most appropriate AI model for each task
- **Conversation Context**: Maintains separate conversation histories for each model
- **Local AI Models**: Uses Ollama for cost-effective local AI processing
- **Beautiful Desktop GUI**: Modern chat interface inspired by leading chat apps
- **Command Line Interface**: Traditional CLI for power users
- **Easy Setup**: Simple installation and configuration

## 🖥️ **Desktop GUI vs Command Line**

### **Desktop GUI (Recommended)**
```bash
# On any OS (macOS, Windows, Linux)
python gui_app.py

# Or on macOS/Linux
./start_gui.sh
```

**Features:**
- 🎨 Beautiful modern interface
- 💬 Real-time chat experience
- 📊 Live model status display
- 🗑️ Easy conversation management
- ⌨️ Enter to send, Shift+Enter for new line

### **Command Line Interface**
```bash
python main.py
```

**Features:**
- ⚡ Fast and lightweight
- 🔧 Full control and debugging
- 📝 Scriptable and automatable
- 🖥️ Works on any terminal

## Supported Task Types

| Task Type | Model | Description | Size | Priority |
|-----------|-------|-------------|------|----------|
| `coding_generation` | **codellama** | Code generation, debugging, programming tasks | ~3.8GB | 🔥 High |
| `text_generation` | **llama3** | Creative writing, content generation | ~4.7GB | 🔥 High |
| `mathematical_reasoning` | **wizard-math** | Math problems, calculations, equations | ~4.1GB | 🔥 High |
| `commonsense_reasoning` | **phi3** | Logical reasoning, explanations, common sense | ~2.7GB | ⚡ Medium |
| `question_answering` | **mistral** | Factual questions, information retrieval | ~4.1GB | 🔥 High |
| `dialogue_systems` | **llama3** | General conversation, chat | ~4.7GB | 🔥 High |
| `summarization` (advanced) | **mixtral** | Advanced summarization, key point extraction | ~26GB | 💡 Low |
| `summarization` (essential) | **mistral** | Fast summarization (smaller model) | ~4.1GB | ⚡ Medium |
| `sentiment_analysis` | **phi3** | Emotion analysis, sentiment detection | ~2.7GB | ⚡ Medium |
| `visual_question_answering` | **llava** | Image analysis, visual questions | ~4.5GB | ⚡ Medium |
| `video_question_answering` | **llama3** | Video analysis, motion understanding | ~4.7GB | 💡 Low |

**Why This Model Selection?**

- **🔥 High Priority**: Essential models for core functionality
- **⚡ Medium Priority**: Specialized models for enhanced capabilities  
- **💡 Low Priority**: Advanced features for power users

Each model is carefully chosen for its specialization:
- **codellama**: Best-in-class code generation
- **wizard-math**: Specialized for mathematical reasoning
- **phi3**: Excellent for commonsense and sentiment analysis
- **mistral**: Strong general knowledge, Q&A, and fast summarization
- **mixtral**: Advanced summarization capabilities (large model)
- **llava**: Visual understanding and image analysis

**Note:** Some models (such as `llama3`) are used for both essential and advanced tasks. The priority listed in this table refers to the *task*, not the model. If you install only high-priority models, you will still be able to use advanced features, but with generalist models.

## 🚀 Quick Start

### 1. **Install Ollama**
```bash
# macOS
brew install ollama

# Linux
curl -fsSL https://ollama.ai/install.sh | sh

# Windows
# Download from https://ollama.ai/
```

### 2. **Start Ollama**
```bash
brew services start ollama  # macOS
# or
ollama serve               # Any platform
```

### 3. **Install Python Dependencies**
```bash
pip install -r requirements.txt
```

### 4. **Install AI Models** (Optional - will auto-download when needed)
```bash
python setup_ollama.py
```

### 5. **Launch the App**

**Desktop GUI (Recommended):**
```bash
python gui_app.py
# or on macOS/Linux
./start_gui.sh
```

**Command Line:**
```bash
python main.py
```

## 📦 **Model Installation**

The app will automatically download models as needed, but you can pre-install them:

### **Comprehensive Setup (Recommended)**
```bash
# Install the best specialized models for each task
python setup_comprehensive_models.py
```

This script will:
- Show you which models are recommended for each task type
- Let you choose installation priority (High/Medium/Low)
- Calculate total download size
- Install models with progress tracking

### **Manual Installation**
```bash
# Install all recommended models
python setup_ollama.py

# Or install individually
ollama pull llama3
ollama pull codellama
ollama pull wizard-math
ollama pull phi3
ollama pull mistral
ollama pull mixtral
ollama pull llava
```

### **Installation Options**

**🔥 High Priority (Essential - ~17GB total):**
- `codellama` - Code generation
- `llama3` - Text generation & dialogue (also used for advanced tasks like video QA)
- `wizard-math` - Mathematical reasoning
- `mistral` - Question answering & essential summarization

**⚡ Medium Priority (Enhanced - +12GB):**
- `phi3` - Commonsense & sentiment analysis
- `llava` - Visual question answering

**💡 Low Priority (Advanced - +30GB):**
- `mixtral` - Advanced summarization (large model)

> **Note:** Some models (like `llama3`) are used for both essential and advanced tasks. The priority refers to the *task*, not the model. If you install only high-priority models, you will still be able to use advanced features, but with generalist models.

## 🎯 **Usage Examples**

### **Desktop GUI**
<<<<<<< HEAD
1. Launch: `python gui_app.py`
=======
1. Launch: `python gui_app.py` (or `./start_gui.sh` on macOS/Linux)
2. Type your query in the input box
3. Press Enter or click Send
4. Watch the AI route your query to the best model
5. See which model was used in the response

### **Command Line**
```bash
python main.py

You: Write a Python function to calculate fibonacci numbers
🤖 [Response from codellama]

You: Solve the equation 2x + 5 = 13
🤖 [Response from wizard-math]

You: What is the capital of France?
🤖 [Response from llama3]
```

## 🔧 **Configuration**

### **Models Mapping**
Edit `models_mapping.txt` to customize which models handle which tasks:

```
{coding_generation: codellama,
text_generation: llama3,
mathematical_reasoning: wizard-math,
...}
```

### **Adding New Models**
1. Install the model: `ollama pull your-model`
2. Add to `models_mapping.txt`
3. Restart the app

## 🛠️ **Troubleshooting**

See the [Advanced Guide](docs/ADVANCED_GUIDE.md) for troubleshooting and performance tips.

## 📜 License

The JOAT source code is licensed under the **Apache License 2.0**. You can find the full license text in the [LICENSE](LICENSE) file.

### AI Model Licenses
The AI models used by this project have their own licenses. When you use JOAT, you are also subject to the license terms of the underlying models, which include:
- **Llama 3 Community License**: Applies to models like `llama3` and `codellama`.
- **Apache 2.0**: Applies to models like `mistral`.

It is your responsibility to review and comply with the terms of each model's license and its Acceptable Use Policy.

## 📁 **File Structure**

```
joat/
├── main.py              # CLI version
├── app.py               # Core application logic
├── gui_app.py           # The GUI application window
├── start_gui.sh         # GUI launch script for macOS/Linux
├── ollama_client.py     # Ollama API client
├── setup_ollama.py      # Model setup script
├── models_mapping.txt   # Task-to-model mapping
├── requirements.txt     # Python dependencies
├── docs/                # Documentation files
└── README.md            # This file
```

## 🎨 **GUI Features**

- **Modern Design**: Clean, modern chat-like interface
- **Real-time Status**: Live Ollama and model status
- **Model Information**: Shows which models are available
- **Conversation History**: Maintains chat history
- **Keyboard Shortcuts**: Enter to send, Shift+Enter for new line
- **Responsive Layout**: Adapts to window size
- **Error Handling**: Graceful error messages

## 🔄 **Conversation Management**

### **In GUI:**
- Click "🗑️ Clear History" to clear all conversations
- Each model maintains its own conversation context
- Automatic model switching based on task type

### **In CLI:**
- Type `clear` to clear history
- Type `history` to see conversation history
- Type `status` to check system status
- Type `quit` to exit

## 📈 **Performance Tips**

1. **SSD Storage**: Models load faster from SSD
2. **RAM**: 16GB+ recommended for smooth operation
3. **GPU**: Optional but speeds up inference (if supported by your hardware and Ollama)
4. **Model Selection**: Use smaller models for faster responses

## 🤝 **Contributing**

1. Fork the repository
2. Create a feature branch
3. Make your changes
4. Test thoroughly
5. Submit a pull request


---

**Enjoy your local AI assistant! 🤖✨** 
>>>>>>> f65dc924
<|MERGE_RESOLUTION|>--- conflicted
+++ resolved
@@ -169,9 +169,6 @@
 ## 🎯 **Usage Examples**
 
 ### **Desktop GUI**
-<<<<<<< HEAD
-1. Launch: `python gui_app.py`
-=======
 1. Launch: `python gui_app.py` (or `./start_gui.sh` on macOS/Linux)
 2. Type your query in the input box
 3. Press Enter or click Send
@@ -266,7 +263,7 @@
 ## 📈 **Performance Tips**
 
 1. **SSD Storage**: Models load faster from SSD
-2. **RAM**: 16GB+ recommended for smooth operation
+2. **RAM**: 8GB+ recommended for smooth operation
 3. **GPU**: Optional but speeds up inference (if supported by your hardware and Ollama)
 4. **Model Selection**: Use smaller models for faster responses
 
@@ -281,5 +278,4 @@
 
 ---
 
-**Enjoy your local AI assistant! 🤖✨** 
->>>>>>> f65dc924
+**Enjoy your local AI assistant! 🤖✨** 